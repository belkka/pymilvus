--- conflicted
+++ resolved
@@ -1,5 +1,4 @@
-<<<<<<< HEAD
-# pymilvus 0.2.4(2019-10-29)
+# pymilvus 0.5.1(TBD)
 
 ## Bug
 - \#102 - make methods `delete_by_range` private
@@ -11,19 +10,7 @@
 - \#100 - add new index type PQ
 - \#101 - Give some methods new names
 
-
-# pymilvus 0.2.3(2019-10-21)
-=======
-
-# pymilvus 0.5.1(TBD)
-
-## Bug
-## Improvement
-## Feature
-## Task
-
 # pymilvus 0.5.0(2019-10-21)
->>>>>>> 0146b23d
 
 ## Bug
 - MS-452 - fix build index timeout bug

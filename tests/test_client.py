--- conflicted
+++ resolved
@@ -4,7 +4,7 @@
 
 sys.path.append('.')
 
-from milvus.client.GrpcClient import Prepare, GrpcMilvus, Status
+from milvus.client.grpc_client import Prepare, GrpcMilvus, Status
 from milvus.client.Abstract import IndexType, TableSchema, TopKQueryResult, MetricType
 from milvus.client.Exceptions import *
 
@@ -186,6 +186,33 @@
         cnn.set_channel(host="www.baidu.com", port="19530")
 
 
+@pytest.mark.skip
+class TestIndextype:
+
+    index_param = {
+        'index_type': IndexType.FLAT,
+        'nlist': 128
+    }
+
+    def test_flat(self, gcon, gvector):
+        self.index_param['index_type'] = IndexType.FLAT
+
+        gcon.create_index(gvector, self.index_param)
+        pass
+
+    def test_ifvflat(self, gcon, gvector):
+        pass
+
+    def test_ivfsq8(self, gcon, gvector):
+        pass
+
+    def test_mixnsg(self, gcon, gvector):
+        pass
+
+    def test_ivfsqh(self, gcon, gvector):
+        pass
+
+
 class TestTable:
 
     def test_create_table(self, gcon):
@@ -386,7 +413,7 @@
             'query_records': query_records,
             'top_k': topk,
             'nprobe': 10,
-            'lazy': True
+            'lazy_': True
         }
         res, results = gcon.search_vectors(**param)
 
@@ -401,7 +428,7 @@
             'query_records': query_records,
             'top_k': topk,
             'nprobe': 10,
-            'async': True
+            'async_': True
         }
         res, results = gcon.search_vectors(**param)
 
@@ -420,8 +447,8 @@
             'query_records': query_records,
             'top_k': topk,
             'nprobe': 10,
-            'async': True,
-            'lazy': True
+            'async_': True,
+            'lazy_': True
         }
         res, results = gcon.search_vectors(**param)
 
@@ -586,16 +613,9 @@
 
 class TestPing:
 
-<<<<<<< HEAD
-    def test_ping_server_version(self):
-        milvus = GrpcMilvus()
-        milvus.connect(host=_HOST, port=str(_PORT))
-=======
     def test_ping_server_version(self, gcon):
->>>>>>> 4102401e
-
         _, version = gcon.server_version()
-        assert version in ("0.4.0",)
+        assert version in ("0.4.0", "0.5.0")
 
 
 class TestCreateTable:
@@ -702,13 +722,6 @@
         assert status.OK()
 
         assert count == nb
-
-    def test_add_vectors_ids(self, gcon, gtable):
-        vectors = records_factory(dim, nq)
-        ids = [i for i in range(nq - 2)]
-
-        with pytest.raises(ParamError):
-            gcon.add_vectors(gtable, vectors, ids)
 
 
 class TestIndex:

import json

from ..client.exceptions import ParamError

from .check import (
    check_pass_param,
    parser_range_date,
    is_legal_date_range
)

from .types import IndexType


class TableSchema:
    def __init__(self, table_name, dimension, index_file_size, metric_type):
        """
        Table Schema

        :type  table_name: str
        :param table_name: (Required) name of table

            `IndexType`: 0-invalid, 1-flat, 2-ivflat, 3-IVF_SQ8, 4-MIX_NSG

        :type  dimension: int64
        :param dimension: (Required) dimension of vector

        :type  index_file_size: int64
        :param index_file_size: (Optional) max size of files which store index

        :type  metric_type: MetricType
        :param metric_type: (Optional) vectors metric type

            `MetricType`: 1-L2, 2-IP

        """
        check_pass_param(table_name=table_name, dimension=dimension,
                         index_file_size=index_file_size, metric_type=metric_type)

        self.table_name = table_name
        self.dimension = dimension
        self.index_file_size = index_file_size
        self.metric_type = metric_type

    def __repr__(self):
        attr_list = ['%s=%r' % (key, value) for key, value in self.__dict__.items()]
        return '%s(%s)' % (self.__class__.__name__, ', '.join(attr_list))


class Range:
    """
    Range information

    :type  start_date: str, date or datetime

        `str should be YY-MM-DD format, e.g. "2019-07-01"`

    :param start_date: Range start date

    :type  end_date: str, date or datetime

        `str should be YY-MM-DD format, e.g. "2019-07-01"`

    :param end_date: Range end date

    """

    def __init__(self, start_date, end_date):
        start_date = parser_range_date(start_date)
        end_date = parser_range_date(end_date)
        if is_legal_date_range(start_date, end_date):
            self.start_date = start_date
            self.end_date = end_date
        else:
            raise ParamError("The start-date should be smaller"
                             " than or equal to end-date!")


class QueryResult:

    def __init__(self, _id, _distance):
        self.id = _id
        self.distance = _distance

    def __str__(self):
        return "Result(id={}, distance={})".format(self.id, self.distance)


class RowQueryResult:
    def __init__(self, _id_list, _dis_list):
        self._id_list = _id_list or []
        self._dis_list = _dis_list or []

        # Iterator index
        self.__index = 0

    def __getitem__(self, item):
        if isinstance(item, slice):
            _start = item.start or 0
            _end = min(item.stop, self.__len__()) if item.stop else self.__len__()
            _step = item.step or 1

            elements = []
            for i in range(_start, _end, _step):
                elements.append(self.__getitem__(i))
            return elements

        return QueryResult(self._id_list[item], self._dis_list[item])

    def __len__(self):
        return len(self._id_list)

    def __iter__(self):
        return self

    def __next__(self):
        while self.__index < self.__len__():
            self.__index += 1
            return self.__getitem__(self.__index - 1)

        # iterate stop, raise Exception
        self.__index = 0
        raise StopIteration()


class TopKQueryResult:
    """
    TopK query results, shown as 2-D array

    This Class unpack response from server, store ids and distances separately.
    """

    def __init__(self, raw_source, **kwargs):
        self._raw = raw_source
        self._nq = 0
        self._topk = 0
        self._id_array = []
        self._dis_array = []

        ##
        self.__index = 0

        self._unpack(self._raw)

    def _unpack(self, _raw):
        """

        Args:
            _raw:

        Returns:

        """
        self._nq = _raw.row_num

        # if self._nq == 0:
        #     return

        id_list = list(_raw.ids)
        id_col = len(id_list) // self._nq if self._nq > 0 else 0

        if id_col == 0:
            return

        for i in range(0, len(id_list), id_col):
            self._id_array.append(id_list[i: i + id_col])

        dis_list = list(_raw.distances)
        dis_col = len(dis_list) // self._nq
        for j in range(0, len(dis_list), dis_col):
            self._dis_array.append(dis_list[j: j + dis_col])

        if len(self._id_array) != self._nq or \
                len(self._dis_array) != self._nq:
            raise ParamError("Result parse error.")

        if id_col != dis_col:
            raise ParamError("Result parse error.")

        self._topk = id_col

    @property
    def id_array(self):
        """
        Id array, it's a 2-D array.
        """
        return self._id_array

    @property
    def distance_array(self):
        """
        Distance array, it's a 2-D array
        """
        return self._dis_array

    @property
    def shape(self):
        """
        getter. return result shape, format as (row, column).

        """
        return self._nq, self._topk

    @property
    def raw(self):
        """
        getter. return the raw result response

        """
        return self._raw

    def __len__(self):
        return self._nq

    def __getitem__(self, item):
        if isinstance(item, slice):
            _start = item.start or 0
            _end = min(item.stop, self.__len__()) if item.stop else self.__len__()
            _step = item.step or 1

            elements = []
            for i in range(_start, _end, _step):
                elements.append(self.__getitem__(i))
            return elements

        return RowQueryResult(self._id_array[item], self._dis_array[item])

    def __iter__(self):
        return self

    def __next__(self):
        while self.__index < self.__len__():
            self.__index += 1
            return self.__getitem__(self.__index - 1)

        # iterate stop, raise Exception
        self.__index = 0
        raise StopIteration()

    def __repr__(self):
        """
        :return:
        """

        lam = lambda x: "(id:{}, distance:{})".format(x.id, x.distance)

        if self.__len__() > 5:
            middle = ''

            ll = self[:3]
            for topk in ll:
                if len(topk) > 5:
                    middle = middle + " [ %s" % ",\n   ".join(map(lam, topk[:3]))
                    middle += ",\n   ..."
                    middle += "\n   %s ]\n\n" % lam(topk[-1])
                else:
                    middle = middle + " [ %s ] \n" % ",\n   ".join(map(lam, topk))

            spaces = """        ......
            ......"""

            ahead = "[\n%s%s\n]" % (middle, spaces)
            return ahead

        # self.__len__() < 5
        str_out_list = []
        for i in range(self.__len__()):
            str_out_list.append("[\n%s\n]" % ",\n".join(map(lam, self[i])))

        return "[\n%s\n]" % ",\n".join(str_out_list)


class TopKQueryResult2:
    def __init__(self, raw_source, **kwargs):
        self._raw = raw_source
        self._nq = 0
        self._topk = 0
        self._results = []

        self.__index = 0

        self._unpack(self._raw)

    def _unpack(self, raw_resources):
        js = raw_resources.json()
        self._nq = js["num"]

        for row_result in js["results"]:
<<<<<<< HEAD
            row_ = [QueryResult(int(result["id"]), float(result["distance"]))
                    for result in row_result]
=======
            row_ = []
            for result in row_result:
                row_.append(QueryResult(result["id"], result["distance"]))
>>>>>>> 72397402

            self._results.append(row_)

    @property
    def shape(self):
        return len(self._results), len(self._results[0]) if len(self._results) > 0 else 0

    def __len__(self):
        return len(self._results)

    def __getitem__(self, item):
        return self._results.__getitem__(item)

    def __iter__(self):
        return self

    def __next__(self):
        while self.__index < self.__len__():
            self.__index += 1
            return self.__getitem__(self.__index - 1)

        self.__index = 0
        raise StopIteration()

    def __repr__(self):
        lam = lambda x: "(id:{}, distance:{})".format(x.id, x.distance)

        if self.__len__() > 5:
            middle = ''

            ll = self[:3]
            for topk in ll:
                if len(topk) > 5:
                    middle = middle + " [ %s" % ",\n   ".join(map(lam, topk[:3]))
                    middle += ",\n   ..."
                    middle += "\n   %s ]\n\n" % lam(topk[-1])
                else:
                    middle = middle + " [ %s ] \n" % ",\n   ".join(map(lam, topk))

            spaces = """        ......
                    ......"""

            ahead = "[\n%s%s\n]" % (middle, spaces)
            return ahead

        # self.__len__() < 5
        str_out_list = []
        for i in range(self.__len__()):
            str_out_list.append("[\n%s\n]" % ",\n".join(map(lam, self[i])))

        return "[\n%s\n]" % ",\n".join(str_out_list)


class IndexParam:
    """
    Index Param

    :type  table_name: str
    :param table_name: (Required) name of table

    :type  index_type: IndexType
    :param index_type: (Required) index type, default = IndexType.INVALID

        `IndexType`: 0-invalid, 1-flat, 2-ivflat, 3-IVF_SQ8, 4-MIX_NSG

    :type  nlist: int64
    :param nlist: (Required) num of cell

    """

    def __init__(self, table_name, index_type, nlist):

        if table_name is None:
            raise ParamError('Table name can\'t be None')
        table_name = str(table_name) if not isinstance(table_name, str) else table_name

        if isinstance(index_type, int):
            index_type = IndexType(index_type)
        if not isinstance(index_type, IndexType) or index_type == IndexType.INVALID:
            raise ParamError('Illegal index_type, should be IndexType but not IndexType.INVALID')

        self._table_name = table_name
        self._index_type = index_type
        self._nlist = nlist

    def __str__(self):
        attr_list = ['%s=%r' % (key.lstrip('_'), value)
                     for key, value in self.__dict__.items()]
        return '(%s)' % (', '.join(attr_list))

    def __repr__(self):
        attr_list = ['%s=%r' % (key, value)
                     for key, value in self.__dict__.items()]
        return '%s(%s)' % (self.__class__.__name__, ', '.join(attr_list))


class PartitionParam:

    def __init__(self, table_name, partition_name, tag):
        self.table_name = table_name
        self.partition_name = partition_name
        self.tag = tag

    def __repr__(self):
        attr_list = ['%s=%r' % (key, value)
                     for key, value in self.__dict__.items()]
        return '(%s)' % (', '.join(attr_list))


def _abstract():
    raise NotImplementedError('You need to override this function')


class ConnectIntf:
    """SDK client abstract class

    Connection is a abstract class

    """

    def connect(self, host, port, uri, timeout):
        """
        Connect method should be called before any operations
        Server will be connected after connect return OK
        Should be implemented

        :type  host: str
        :param host: host

        :type  port: str
        :param port: port

        :type  uri: str
        :param uri: (Optional) uri

        :type  timeout: int
        :param timeout:

        :return: Status,  indicate if connect is successful
        """
        _abstract()

    def connected(self):
        """
        connected, connection status
        Should be implemented

        :return: Status,  indicate if connect is successful
        """
        _abstract()

    def disconnect(self):
        """
        Disconnect, server will be disconnected after disconnect return SUCCESS
        Should be implemented

        :return: Status,  indicate if connect is successful
        """
        _abstract()

    def create_table(self, param, timeout):
        """
        Create table
        Should be implemented

        :type  param: TableSchema
        :param param: provide table information to be created

        :type  timeout: int
        :param timeout:

        :return: Status, indicate if connect is successful
        """
        _abstract()

    def has_table(self, table_name, timeout):
        """

        This method is used to test table existence.
        Should be implemented

        :type table_name: str
        :param table_name: table name is going to be tested.

        :type  timeout: int
        :param timeout:

        :return:
            has_table: bool, if given table_name exists

        """
        _abstract()

    def delete_table(self, table_name, timeout):
        """
        Delete table
        Should be implemented

        :type  table_name: str
        :param table_name: table_name of the deleting table

        :type  timeout: int
        :param timeout:

        :return: Status, indicate if connect is successful
        """
        _abstract()

    def add_vectors(self, table_name, records, ids, timeout, **kwargs):
        """
        Add vectors to table
        Should be implemented

        :type  table_name: str
        :param table_name: table name been inserted

        :type  records: list[RowRecord]
        :param records: list of vectors been inserted

        :type  ids: list[int]
        :param ids: list of ids

        :type  timeout: int
        :param timeout:

        :returns:
            Status : indicate if vectors inserted successfully
            ids :list of id, after inserted every vector is given a id
        """
        _abstract()

    def search_vectors(self, table_name, top_k, nprobe, query_records, query_ranges, **kwargs):
        """
        Query vectors in a table
        Should be implemented

        :type  table_name: str
        :param table_name: table name been queried

        :type  query_records: list[RowRecord]
        :param query_records: all vectors going to be queried

        :type  query_ranges: list[Range]
        :param query_ranges: Optional ranges for conditional search.
            If not specified, search whole table

        :type  top_k: int
        :param top_k: how many similar vectors will be searched

        :returns:
            Status:  indicate if query is successful
            query_results: list[TopKQueryResult]
        """
        _abstract()

    def search_vectors_in_files(self, table_name, file_ids, query_records,
                                top_k, nprobe, query_ranges, **kwargs):
        """
        Query vectors in a table, query vector in specified files
        Should be implemented

        :type  table_name: str
        :param table_name: table name been queried

        :type  file_ids: list[str]
        :param file_ids: Specified files id array

        :type  query_records: list[RowRecord]
        :param query_records: all vectors going to be queried

        :type  query_ranges: list[Range]
        :param query_ranges: Optional ranges for conditional search.
            If not specified, search whole table

        :type  top_k: int
        :param top_k: how many similar vectors will be searched

        :returns:
            Status:  indicate if query is successful
            query_results: list[TopKQueryResult]
        """
        _abstract()

    def describe_table(self, table_name, timeout):
        """
        Show table information
        Should be implemented

        :type  table_name: str
        :param table_name: which table to be shown

        :type  timeout: int
        :param timeout:

        :returns:
            Status: indicate if query is successful
            table_schema: TableSchema, given when operation is successful
        """
        _abstract()

    def get_table_row_count(self, table_name, timeout):
        """
        Get table row count
        Should be implemented

        :type  table_name, str
        :param table_name, target table name.

        :type  timeout: int
        :param timeout: how many similar vectors will be searched

        :returns:
            Status: indicate if operation is successful
            count: int, table row count
        """
        _abstract()

    def show_tables(self, timeout):
        """
        Show all tables in database
        should be implemented

        :type  timeout: int
        :param timeout: how many similar vectors will be searched

        :return:
            Status: indicate if this operation is successful
            tables: list[str], list of table names
        """
        _abstract()

    def create_index(self, table_name, index, timeout):
        """
        Create specified index in a table
        should be implemented

        :type  table_name: str
        :param table_name: table name

         :type index: dict
        :param index: index information dict

            example: index = {
                "index_type": IndexType.FLAT,
                "nlist": 18384
            }

        :type  timeout: int
        :param timeout: how many similar vectors will be searched

        :return:
            Status: indicate if this operation is successful

        :rtype: Status
        """
        _abstract()

    def server_version(self, timeout):
        """
        Provide server version
        should be implemented

        :type  timeout: int
        :param timeout: how many similar vectors will be searched

        :return:
            Status: indicate if operation is successful

            str : Server version

        :rtype: (Status, str)
        """
        _abstract()

    def server_status(self, timeout):
        """
        Provide server status. When cmd !='version', provide 'OK'
        should be implemented

        :type  timeout: int
        :param timeout: how many similar vectors will be searched

        :return:
            Status: indicate if operation is successful

            str : Server version

        :rtype: (Status, str)
        """
        _abstract()

    def preload_table(self, table_name, timeout):
        """
        load table to memory cache in advance
        should be implemented

        :param table_name: target table name.
        :type table_name: str

        :type  timeout: int
        :param timeout: how many similar vectors will be searched

        :return:
            Status: indicate if operation is successful

        ：:rtype: Status
        """

        _abstract()

    def describe_index(self, table_name, timeout):
        """
        Show index information
        should be implemented

        :param table_name: target table name.
        :type table_name: str

        :type  timeout: int
        :param timeout: how many similar vectors will be searched

        :return:
            Status: indicate if operation is successful

            TableSchema: table detail information

        :rtype: (Status, TableSchema)
        """

        _abstract()

    def drop_index(self, table_name, timeout):
        """
        Show index information
        should be implemented

        :param table_name: target table name.
        :type table_name: str

        :type  timeout: int
        :param timeout: how many similar vectors will be searched

        :return:
            Status: indicate if operation is successful

        ：:rtype: Status
        """

        _abstract()<|MERGE_RESOLUTION|>--- conflicted
+++ resolved
@@ -285,14 +285,8 @@
         self._nq = js["num"]
 
         for row_result in js["results"]:
-<<<<<<< HEAD
             row_ = [QueryResult(int(result["id"]), float(result["distance"]))
                     for result in row_result]
-=======
-            row_ = []
-            for result in row_result:
-                row_.append(QueryResult(result["id"], result["distance"]))
->>>>>>> 72397402
 
             self._results.append(row_)
 
